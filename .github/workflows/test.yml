# This workflow will install Python dependencies, run tests and lint with a variety of Python versions
# For more information see: https://docs.github.com/en/actions/automating-builds-and-tests/building-and-testing-python

name: Test

on:
  push:
    branches: [ "*" ]
  pull_request:
    branches: [ "*" ]

jobs:
  test:
    runs-on: ubuntu-latest
    strategy:
      fail-fast: false
      matrix:
        python-version: ["3.9", "3.10", "3.11"]
    steps:
    - uses: actions/checkout@v3
    - name: Set up Python ${{ matrix.python-version }}
      uses: actions/setup-python@v3
      with:
        python-version: ${{ matrix.python-version }}
    - name: Install dependencies
      run: |
        python -m pip install --upgrade pip
<<<<<<< HEAD
        python -m pip install flake8 pytest mock pytest-mock
=======
        python -m pip install flake8 pytest pytest-mock mock
>>>>>>> 69657e8e
        if [ -f requirements.txt ]; then pip install -r requirements.txt; fi
    - name: Lint with flake8
      run: |
        # stop the build if there are Python syntax errors or undefined names
        flake8 . --count --select=E9,F63,F7,F82 --show-source --statistics
        # exit-zero treats all errors as warnings. The GitHub editor is 127 chars wide
        flake8 . --count --exit-zero --max-complexity=10 --max-line-length=127 --statistics
    - name: Test with pytest
      run: |
        pytest<|MERGE_RESOLUTION|>--- conflicted
+++ resolved
@@ -25,11 +25,7 @@
     - name: Install dependencies
       run: |
         python -m pip install --upgrade pip
-<<<<<<< HEAD
-        python -m pip install flake8 pytest mock pytest-mock
-=======
         python -m pip install flake8 pytest pytest-mock mock
->>>>>>> 69657e8e
         if [ -f requirements.txt ]; then pip install -r requirements.txt; fi
     - name: Lint with flake8
       run: |
